--- conflicted
+++ resolved
@@ -51,22 +51,7 @@
 	Data   struct {
 		ResultType string `json:"resultType"`
 		Result     []struct {
-<<<<<<< HEAD
-			Metric struct {
-				Pod       			        string `json:"pod"`
-				Namespace 			        string `json:"namespace"`
-				Container 			        string `json:"container"`
-				UID							string `json:"uid`
-				// PersistentVolume Specific Information
-				PersistentVolume 	        string `json:"persistentvolume"`
-				PersistentVolumeClaim       string `json:"persistentvolumeclaim"`
-				VolumeName					string `json:"volumename"`
-				ProviderID          		string `json:"provider_id"`
-				StorageClass        		string `json:"storageclass`
-			} `json:"metric"`
-=======
 			Metric Metric      `json:"metric"`
->>>>>>> 51233141
 			Value  DataPoint   `json:"value"`
 			Values []DataPoint `json:"values"`
 		} `json:"result"`
