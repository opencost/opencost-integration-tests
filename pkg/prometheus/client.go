--- conflicted
+++ resolved
@@ -53,24 +53,7 @@
 	Data   struct {
 		ResultType string `json:"resultType"`
 		Result     []struct {
-<<<<<<< HEAD
-			Metric struct {
-
-				Pod       string `json:"pod"`
-				PodName   string `json:"pod_name"`
-				Namespace string `json:"namespace"`
-				Container string `json:"container"`
-				// Load Balancer Specific Costs
-				ServiceName string    `json:"service_name"`
-				IngressIP   string    `json:"ingress_ip"`
-				// GPU Specific Fields (Optional Result)
-				Device    string `json:"device`
-				ModelName string `json:"modelName`
-				UUID 	  string `json:UUID`
-			} `json:"metric"`
-=======
 			Metric Metric      `json:"metric"`
->>>>>>> 8bc232db
 			Value  DataPoint   `json:"value"`
 			Values []DataPoint `json:"values"`
 		} `json:"result"`
