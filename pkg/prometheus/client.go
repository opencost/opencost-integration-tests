package prometheus

import (
	"encoding/json"
	"fmt"
	"net/http"
	"net/url"
	"os"
	"sort"
	"strconv"
	"strings"
	"time"
)

const (
	// DefaultPrometheusURL is the default URL for the Prometheus server
	DefaultPrometheusURL = "https://demo-prometheus.infra.opencost.io"
	// EnvPrometheusURL is the environment variable name for the Prometheus URL
	EnvPrometheusURL = "PROMETHEUS_URL"
)

// Client represents a Prometheus API client
type Client struct {
	baseURL    string
	httpClient *http.Client
}
type PrometheusInput struct {
	Function            []string
	Metric              string
	Filters             map[string]string
	IgnoreFilters       map[string][]string
	MetricNotEqualTo    string
	MetricEqualTo       string
	QueryWindow         string
	QueryResolution     string
	Offset              string
	AggregateBy         []string
	AggregateWindow     string
	AggregateResolution string
	Time                *int64
}

type DataPoint struct {
	Timestamp float64
	Value     float64
}

// PrometheusResponse represents the response from Prometheus API
type PrometheusResponse struct {
	Status string `json:"status"`
	Data   struct {
		ResultType string `json:"resultType"`
		Result     []struct {
			Metric Metric      `json:"metric"`
			Value  DataPoint   `json:"value"`
			Values []DataPoint `json:"values"`
		} `json:"result"`
	} `json:"data"`
}

type Metric struct {
<<<<<<< HEAD
	Pod         string    	`json:"pod"`
	Namespace   string    	`json:"namespace"`
	Container   string    	`json:"container"`
	Node		string		`json:"node"`

	// Load Balancer Specific Costs
	ServiceName string    		`json:"service_name"`
	IngressIP   string    		`json:"ingress_ip"`

	// GPU Specific Fields (Optional Result)
	Device    string 	  		`json:"device`
	ModelName string 	  		`json:"modelName`
	UUID 	  string 	  		`json:"UUID"`

	// PersistentVolume Specific
	VolumeName	string	`json:"volumename"`

	// Labels will capture all fields that start with "label_" from the Prometheus metric.
	// The `label_` prefix will be removed from the key when stored here.
	Labels map[string]string `json:"labels"` // This field will be populated manually

	Annotations map[string]string	`json:"annotations"`
	// UnhandledFields will capture any other fields that are not explicitly defined
	// and do not start with "label_".
	UnhandledFields map[string]string `json:"-"` // Use json:"-" to prevent default unmarshaling
=======
	Pod       string `json:"pod"`
	Namespace string `json:"namespace"`
	Container string `json:"container"`
	Node      string `json:"node"`

	InstanceType string `json:"instance_type"`

	// Load Balancer Specific Costs
	ServiceName string `json:"service_name"`
	IngressIP   string `json:"ingress_ip"`

	// GPU Specific Fields (Optional Result)
	Device     string `json:"device`
	ModelName  string `json:"modelName`
	ProviderID string `json:"provider_id"`

	// Pod Specific
	UUID string `json:"UUID"`

	// PersistentVolume Specific
	VolumeName string `json:"volumename"`

	// Labels will capture all fields that start with "label_" from the Prometheus metric.
	// The `label_` prefix will be removed from the key when stored here.
	// This field will be populated manually
	Labels map[string]string `json:"labels"`

	// UnhandledFields will capture any other fields that are not explicitly defined
	// and do not start with "label_".
	// Use json:"-" to prevent default unmarshaling
	UnhandledFields map[string]string `json:"-"`
>>>>>>> 11208dc1
}

// This allows us to parse known fields directly and dynamic 'label_' fields into a map.
func (m *Metric) UnmarshalJSON(data []byte) error {
	// Create a temporary map to hold all raw JSON fields.

	var raw map[string]json.RawMessage
	if err := json.Unmarshal(data, &raw); err != nil {
		return fmt.Errorf("failed to unmarshal raw metric data into map: %w", err)
	}

	m.Labels = make(map[string]string)
<<<<<<< HEAD
	m.Annotations = make(map[string]string)
=======
>>>>>>> 11208dc1
	m.UnhandledFields = make(map[string]string)

	// Iterate over all fields found in the JSON payload for "metric"
	for key, value := range raw {
		var strVal string
		// Attempt to unmarshal every value as a string.
		// Prometheus labels are typically strings. If a value is not a string,
		// it's unexpected for a label, so we'll skip it with a warning.
		if err := json.Unmarshal(value, &strVal); err != nil {
			fmt.Printf("Warning: Value for key '%s' is not a string (%T), skipping. Raw: %s\n", key, value, string(value))
			continue // Skip this field if its value cannot be unmarshaled as a string
		}

		// Use a switch statement to handle explicitly defined fields
		switch key {
		case "pod":
			m.Pod = strVal
		case "namespace":
			m.Namespace = strVal
		case "container":
			m.Container = strVal
		case "node":
			m.Node = strVal
		case "service_name":
			m.ServiceName = strVal
		case "ingress_ip":
			m.IngressIP = strVal
		case "device":
			m.Device = strVal
		case "modelName": // Case-sensitive match for "modelName"
			m.ModelName = strVal
		case "UUID": // Case-sensitive match for "UUID"
			m.UUID = strVal
		case "volumename": // Case-sensitive match for "UUID"
			m.VolumeName = strVal
		default:
			// If the key is not one of the explicitly defined fields,
			// check if it starts with "label_"
			if strings.HasPrefix(key, "label_") {
				// Extract the part of the key after "label_"
				newKey := strings.TrimPrefix(key, "label_")
				m.Labels[newKey] = strVal
<<<<<<< HEAD
			} else if strings.HasPrefix(key, "annotation_") {
				// If it does not start with "label_" and is not explicitly defined,
				newKey := strings.TrimPrefix(key, "annotation_")
				m.Annotations[newKey] = strVal
=======
>>>>>>> 11208dc1
			} else {
				// If it does not start with "label_" and is not explicitly defined,
				m.UnhandledFields[key] = strVal
			}
		}
	}
	return nil
}

// NewClient creates a new Prometheus client
func NewClient() *Client {
	baseURL := os.Getenv(EnvPrometheusURL)
	if baseURL == "" {
		baseURL = DefaultPrometheusURL
	}

	return &Client{
		baseURL: baseURL,
		httpClient: &http.Client{
			Timeout: 10 * time.Second,
		},
	}
}

// UnmarshalJSON implements the json.Unmarshaler interface for DataPoint.
// This method is called automatically by json.Unmarshal when it encounters a DataPoint.
func (dp *DataPoint) UnmarshalJSON(b []byte) error {
	// We expect the JSON to be an array, e.g., [1751296800, "1"]
	var raw []json.RawMessage
	if err := json.Unmarshal(b, &raw); err != nil {
		return fmt.Errorf("DataPoint: expected JSON array for unmarshaling, got %s: %w", string(b), err)
	}

	// --- Unmarshal the first element as the Timestamp (float64) ---
	if err := json.Unmarshal(raw[0], &dp.Timestamp); err != nil {
		return fmt.Errorf("DataPoint: failed to unmarshal first element (timestamp) to float64 from %s: %w", raw[0], err)
	}

	// --- Unmarshal the second element as the Value (string, then convert to float64) ---
	if len(raw) > 1 {
		var valueStr string
		if err := json.Unmarshal(raw[1], &valueStr); err != nil {
			return fmt.Errorf("DataPoint: failed to unmarshal second element (value) to string from %s: %w", raw[1], err)
		}

		parsedValue, err := strconv.ParseFloat(valueStr, 64)
		if err != nil {
			return fmt.Errorf("DataPoint: failed to parse value string '%s' to float64: %w", valueStr, err)
		}
		dp.Value = parsedValue
	} else {
		// If the value string is missing (e.g., [timestamp]), set Value to its zero value (0.0)
		// or any other default you deem appropriate.
		dp.Value = 0.0
	}

	return nil
}

// GetPodsByController queries Prometheus for pods of a specific controller type
func (c *Client) GetPodsByController(controllerKind string, window string) (map[string]string, error) {
	// For ReplicaSets, we need to query for Deployment-owned pods
	promQueryKind := controllerKind

	// Query Prometheus for pods of the specified controller type over the specified window
	promQuery := fmt.Sprintf("max_over_time(kube_pod_owner{owner_kind=\"%s\"}[%s])", promQueryKind, window)
	promURL := fmt.Sprintf("%s/api/v1/query?query=%s", c.baseURL, url.QueryEscape(promQuery))

	promResp, err := c.httpClient.Get(promURL)
	if err != nil {
		return nil, fmt.Errorf("failed to query Prometheus for %s with window %s: %v", controllerKind, window, err)
	}
	defer promResp.Body.Close()

	var promData PrometheusResponse
	if err := json.NewDecoder(promResp.Body).Decode(&promData); err != nil {
		return nil, fmt.Errorf("failed to decode Prometheus response for %s with window %s: %v", controllerKind, window, err)
	}

	promPods := make(map[string]string)
	for _, result := range promData.Data.Result {
		promPods[result.Metric.Pod] = result.Metric.Namespace
	}

	if len(promPods) == 0 {
		return nil, fmt.Errorf("no %s pods found in Prometheus metrics for window %s", controllerKind, window)
	}

	return promPods, nil
}

func (c *Client) ConstructPromQLQueryURL(promQLArgs PrometheusInput) string {

	filterParts := make([]string, 0, len(promQLArgs.Filters))
	for key, value := range promQLArgs.Filters {
		// PromQL label values should be double-quoted.
		// Using a raw string literal (backticks) for the format string is clean.
		filterPart := fmt.Sprintf(`%s="%s"`, key, value)
		filterParts = append(filterParts, filterPart)
	}
	sort.Slice(filterParts, func(i, j int) bool {
		return strings.ToLower(filterParts[i]) < strings.ToLower(filterParts[j])
	})
	filtersString := strings.Join(filterParts, ", ")

	ignoreFilterParts := []string{}
	for key, values := range promQLArgs.IgnoreFilters {
		// not equal to conditions
		for _, value := range values {
			ignoreFilterPart := fmt.Sprintf(`%s!="%s"`, key, value)
			ignoreFilterParts = append(ignoreFilterParts, ignoreFilterPart)
		}
	}
	sort.Slice(ignoreFilterParts, func(i, j int) bool {
		return strings.ToLower(ignoreFilterParts[i]) < strings.ToLower(ignoreFilterParts[j])
	})
	ignoreFiltersString := strings.Join(ignoreFilterParts, ", ")

	allFilters := ""
	if filtersString != "" {
		allFilters = filtersString
		if ignoreFiltersString != "" {
			allFilters = allFilters + ", " + ignoreFiltersString
		}
	}

	var finalPromQLSelector string
	if allFilters == "" {
		finalPromQLSelector = "{}" // Selects all metrics
	} else {
		finalPromQLSelector = "{" + allFilters + "}"
	}

	//promQLQuery := fmt.Sprintf("%s%s offset %s", metric, finalPromQLSelector, window)
	queryWindow := ""
	if promQLArgs.QueryWindow != "" {
		if promQLArgs.QueryResolution != "" {
			queryWindow = fmt.Sprintf("[%s:%s]", promQLArgs.QueryWindow, promQLArgs.QueryResolution)
		} else {
			queryWindow = fmt.Sprintf("[%s]", promQLArgs.QueryWindow)
		}
	}

	promQLQuery := fmt.Sprintf("%s%s%s", promQLArgs.Metric, finalPromQLSelector, queryWindow)

	if promQLArgs.MetricNotEqualTo != "" {
		promQLQuery = fmt.Sprintf("%s != %s", promQLQuery, promQLArgs.MetricNotEqualTo)
	}

	for _, fun := range promQLArgs.Function {
		promQLQuery = fmt.Sprintf("%s(%s)", fun, promQLQuery)
	}

	if len(promQLArgs.AggregateBy) != 0 {
		aggregateWindow := ""
		if promQLArgs.AggregateWindow != "" {
			if promQLArgs.AggregateResolution != "" {
				aggregateWindow = fmt.Sprintf("[%s:%s]", promQLArgs.AggregateWindow, promQLArgs.AggregateResolution)
			} else {
				aggregateWindow = fmt.Sprintf("[%s]", promQLArgs.AggregateWindow)
			}
		}
		aggregateBy := strings.Join(promQLArgs.AggregateBy, ", ")
		promQLQuery = fmt.Sprintf(`%s by (%s)%s`, promQLQuery, aggregateBy, aggregateWindow)
	}

	promURL := fmt.Sprintf("%s/api/v1/query?query=%s", c.baseURL, url.QueryEscape(promQLQuery))

	// Time should be unesca[ed]
	if promQLArgs.Time != nil {
		promURL = fmt.Sprintf("%s&time=%d", promURL, *promQLArgs.Time)
	}

	return promURL
}

func (c *Client) RunPromQLQuery(promQLArgs PrometheusInput) (PrometheusResponse, error) {

	promURL := c.ConstructPromQLQueryURL(promQLArgs)
	promResp, err := c.httpClient.Get(promURL)

	var promData PrometheusResponse

	if err != nil {
		return promData, fmt.Errorf("failed to query Prometheus: %v", err)
	}
	defer promResp.Body.Close()

	if err := json.NewDecoder(promResp.Body).Decode(&promData); err != nil {
		return promData, fmt.Errorf("failed to query Prometheus: %v", err)
	}

	return promData, nil
}<|MERGE_RESOLUTION|>--- conflicted
+++ resolved
@@ -59,20 +59,22 @@
 }
 
 type Metric struct {
-<<<<<<< HEAD
 	Pod         string    	`json:"pod"`
 	Namespace   string    	`json:"namespace"`
 	Container   string    	`json:"container"`
-	Node		string		`json:"node"`
+  
+	Node		     string		`json:"node"`
+  InstanceType string   `json:"instance_type"`
 
 	// Load Balancer Specific Costs
 	ServiceName string    		`json:"service_name"`
 	IngressIP   string    		`json:"ingress_ip"`
 
 	// GPU Specific Fields (Optional Result)
-	Device    string 	  		`json:"device`
-	ModelName string 	  		`json:"modelName`
-	UUID 	  string 	  		`json:"UUID"`
+	Device     string 	  		`json:"device`
+	ModelName  string 	  		`json:"modelName`
+	UUID 	     string 	  		`json:"UUID"`
+  ProviderID string         `json:"provider_id"`
 
 	// PersistentVolume Specific
 	VolumeName	string	`json:"volumename"`
@@ -85,39 +87,6 @@
 	// UnhandledFields will capture any other fields that are not explicitly defined
 	// and do not start with "label_".
 	UnhandledFields map[string]string `json:"-"` // Use json:"-" to prevent default unmarshaling
-=======
-	Pod       string `json:"pod"`
-	Namespace string `json:"namespace"`
-	Container string `json:"container"`
-	Node      string `json:"node"`
-
-	InstanceType string `json:"instance_type"`
-
-	// Load Balancer Specific Costs
-	ServiceName string `json:"service_name"`
-	IngressIP   string `json:"ingress_ip"`
-
-	// GPU Specific Fields (Optional Result)
-	Device     string `json:"device`
-	ModelName  string `json:"modelName`
-	ProviderID string `json:"provider_id"`
-
-	// Pod Specific
-	UUID string `json:"UUID"`
-
-	// PersistentVolume Specific
-	VolumeName string `json:"volumename"`
-
-	// Labels will capture all fields that start with "label_" from the Prometheus metric.
-	// The `label_` prefix will be removed from the key when stored here.
-	// This field will be populated manually
-	Labels map[string]string `json:"labels"`
-
-	// UnhandledFields will capture any other fields that are not explicitly defined
-	// and do not start with "label_".
-	// Use json:"-" to prevent default unmarshaling
-	UnhandledFields map[string]string `json:"-"`
->>>>>>> 11208dc1
 }
 
 // This allows us to parse known fields directly and dynamic 'label_' fields into a map.
@@ -130,10 +99,9 @@
 	}
 
 	m.Labels = make(map[string]string)
-<<<<<<< HEAD
+  
 	m.Annotations = make(map[string]string)
-=======
->>>>>>> 11208dc1
+
 	m.UnhandledFields = make(map[string]string)
 
 	// Iterate over all fields found in the JSON payload for "metric"
@@ -176,13 +144,12 @@
 				// Extract the part of the key after "label_"
 				newKey := strings.TrimPrefix(key, "label_")
 				m.Labels[newKey] = strVal
-<<<<<<< HEAD
+
 			} else if strings.HasPrefix(key, "annotation_") {
 				// If it does not start with "label_" and is not explicitly defined,
 				newKey := strings.TrimPrefix(key, "annotation_")
 				m.Annotations[newKey] = strVal
-=======
->>>>>>> 11208dc1
+        
 			} else {
 				// If it does not start with "label_" and is not explicitly defined,
 				m.UnhandledFields[key] = strVal
