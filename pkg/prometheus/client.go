--- conflicted
+++ resolved
@@ -52,19 +52,12 @@
 		ResultType string `json:"resultType"`
 		Result     []struct {
 			Metric struct {
-<<<<<<< HEAD
+
 				Pod       string `json:"pod"`
 				Namespace string `json:"namespace"`
 				Container string `json:"container"`
 				Node      string `json:"node"`
-
-=======
-				Pod         string    `json:"pod"`
-				Namespace   string    `json:"namespace"`
-				Container   string    `json:"container"`
-				Node		string	  `json:"Node"`
         
->>>>>>> 428d4e8d
 				// Load Balancer Specific Costs
 				ServiceName string `json:"service_name"`
 				IngressIP   string `json:"ingress_ip"`
@@ -72,17 +65,13 @@
 				// GPU Specific Fields (Optional Result)
 				Device    string `json:"device`
 				ModelName string `json:"modelName`
-<<<<<<< HEAD
+
 				UUID      string `json:UUID`
-
 				ProviderID   string `json:"provider_id"`
 				InstanceType string `json:"instance_type"`
-=======
-				UUID 	  string `json:UUID`
 
 				// PersistentVolume Specific
 				VolumeName	string	`json:"volumename"`
->>>>>>> 428d4e8d
 			} `json:"metric"`
 			Value  DataPoint   `json:"value"`
 			Values []DataPoint `json:"values"`
