package prometheus

import (
	"github.com/opencost/opencost-integration-tests/pkg/utils"
	"encoding/json"
	"fmt"
	"net/http"
	"net/url"
	"os"
	"sort"
	"strconv"
	"strings"
	"time"
)

const (
	// DefaultPrometheusURL is the default URL for the Prometheus server
	DefaultPrometheusURL = "https://demo-prometheus.infra.opencost.io"
	// EnvPrometheusURL is the environment variable name for the Prometheus URL
	EnvPrometheusURL = "PROMETHEUS_URL"
)

// Client represents a Prometheus API client
type Client struct {
	baseURL    string
	httpClient *http.Client
}
type PrometheusInput struct {
	Function            []string
	Metric              string
	Filters             map[string]string
	IgnoreFilters       map[string][]string
	MetricNotEqualTo    string
	MetricEqualTo       string
	QueryWindow         string
	QueryResolution     string
	Offset              string
	AggregateBy         []string
	AggregateWindow     string
	AggregateResolution string
	Time                *int64
}

type DataPoint struct {
	Timestamp float64
	Value     float64
}

// PrometheusResponse represents the response from Prometheus API
type PrometheusResponse struct {
	Status string `json:"status"`
	Data   struct {
		ResultType string `json:"resultType"`
		Result     []struct {
			Metric Metric      `json:"metric"`
			Value  DataPoint   `json:"value"`
			Values []DataPoint `json:"values"`
		} `json:"result"`
	} `json:"data"`
}

type Metric struct {
	Pod       string `json:"pod"`
	UID       string `json:"uid"`
	Namespace string `json:"namespace"`
	Container string `json:"container"`

<<<<<<< HEAD
	PersistentVolume      string `json:"persistentvolume"`
	PersistentVolumeClaim string `json:"persistentvolumeclaim"`
	StorageClass 		  string `json:s"storageclass"`

=======
>>>>>>> e97fa60c
	Node         string `json:"node"`
	Instance     string `json:"instance"`
	InstanceType string `json:"instance_type"`

	// Load Balancer Specific Costs
	ServiceName string `json:"service_name"`
	IngressIP   string `json:"ingress_ip"`

	// GPU Specific Fields (Optional Result)
	Device     string `json:"device`
	ModelName  string `json:"modelName`
	UUID       string `json:"UUID"`
	ProviderID string `json:"provider_id"`

	// PersistentVolume Specific
	VolumeName string `json:"volumename"`

	// Labels will capture all fields that start with "label_" from the Prometheus metric.
	// The `label_` prefix will be removed from the key when stored here.
	Labels map[string]string `json:"labels"` // This field will be populated manually

	Annotations map[string]string `json:"annotations"`
	// UnhandledFields will capture any other fields that are not explicitly defined
	// and do not start with "label_".
	UnhandledFields map[string]string `json:"-"` // Use json:"-" to prevent default unmarshaling
}

// This allows us to parse known fields directly and dynamic 'label_' fields into a map.
func (m *Metric) UnmarshalJSON(data []byte) error {
	// Create a temporary map to hold all raw JSON fields.

	var raw map[string]json.RawMessage
	if err := json.Unmarshal(data, &raw); err != nil {
		return fmt.Errorf("failed to unmarshal raw metric data into map: %w", err)
	}

	m.Labels = make(map[string]string)

	m.Annotations = make(map[string]string)

	m.UnhandledFields = make(map[string]string)

	// Iterate over all fields found in the JSON payload for "metric"
	for key, value := range raw {
		var strVal string
		// Attempt to unmarshal every value as a string.
		// Prometheus labels are typically strings. If a value is not a string,
		// it's unexpected for a label, so we'll skip it with a warning.
		if err := json.Unmarshal(value, &strVal); err != nil {
			fmt.Printf("Warning: Value for key '%s' is not a string (%T), skipping. Raw: %s\n", key, value, string(value))
			continue // Skip this field if its value cannot be unmarshaled as a string
		}

		// Use a switch statement to handle explicitly defined fields
		switch key {
		case "pod":
			m.Pod = strVal
		case "uid":
			m.UID = strVal
		case "persistentvolume":
			m.PersistentVolume = strVal
		case "persistentvolumeclaim":
			m.PersistentVolumeClaim = strVal
		case "storageclass":
			m.StorageClass = strVal
		case "namespace":
			m.Namespace = strVal
		case "container":
			m.Container = strVal
		case "node":
			m.Node = strVal
		case "instance":
			m.Instance = strVal
		case "instance_type":
			m.InstanceType = strVal
		case "service_name":
			m.ServiceName = strVal
		case "ingress_ip":
			m.IngressIP = strVal
		case "device":
			m.Device = strVal
		case "modelName": // Case-sensitive match for "modelName"
			m.ModelName = strVal
		case "provider_id":
			m.ProviderID = strVal
		case "UUID": // Case-sensitive match for "UUID"
			m.UUID = strVal
		case "volumename": // Case-sensitive match for "UUID"
			m.VolumeName = strVal
		default:
			// If the key is not one of the explicitly defined fields,
			// check if it starts with "label_"
			if strings.HasPrefix(key, "label_") {
				// Extract the part of the key after "label_"
				newKey := strings.TrimPrefix(key, "label_")
				m.Labels[newKey] = strVal

			} else if strings.HasPrefix(key, "annotation_") {
				// If it does not start with "label_" and is not explicitly defined,
				newKey := strings.TrimPrefix(key, "annotation_")
				m.Annotations[newKey] = strVal

			} else {
				// If it does not start with "label_" and is not explicitly defined,
				m.UnhandledFields[key] = strVal
			}
		}
	}
	return nil
}

// NewClient creates a new Prometheus client
func NewClient() *Client {
	baseURL := os.Getenv(EnvPrometheusURL)
	if baseURL == "" {
		baseURL = DefaultPrometheusURL
	}

	return &Client{
		baseURL: baseURL,
		httpClient: &http.Client{
			Timeout: 10 * time.Second,
		},
	}
}

// UnmarshalJSON implements the json.Unmarshaler interface for DataPoint.
// This method is called automatically by json.Unmarshal when it encounters a DataPoint.
func (dp *DataPoint) UnmarshalJSON(b []byte) error {
	// We expect the JSON to be an array, e.g., [1751296800, "1"]
	var raw []json.RawMessage
	if err := json.Unmarshal(b, &raw); err != nil {
		return fmt.Errorf("DataPoint: expected JSON array for unmarshaling, got %s: %w", string(b), err)
	}

	// --- Unmarshal the first element as the Timestamp (float64) ---
	if err := json.Unmarshal(raw[0], &dp.Timestamp); err != nil {
		return fmt.Errorf("DataPoint: failed to unmarshal first element (timestamp) to float64 from %s: %w", raw[0], err)
	}

	// --- Unmarshal the second element as the Value (string, then convert to float64) ---
	if len(raw) > 1 {
		var valueStr string
		if err := json.Unmarshal(raw[1], &valueStr); err != nil {
			return fmt.Errorf("DataPoint: failed to unmarshal second element (value) to string from %s: %w", raw[1], err)
		}

		parsedValue, err := strconv.ParseFloat(valueStr, 64)
		if err != nil {
			return fmt.Errorf("DataPoint: failed to parse value string '%s' to float64: %w", valueStr, err)
		}
		dp.Value = parsedValue
	} else {
		// If the value string is missing (e.g., [timestamp]), set Value to its zero value (0.0)
		// or any other default you deem appropriate.
		dp.Value = 0.0
	}

	return nil
}

// GetPodsByController queries Prometheus for pods of a specific controller type
func (c *Client) GetPodsByController(controllerKind string, window string) (map[string]string, error) {
	// For ReplicaSets, we need to query for Deployment-owned pods
	promQueryKind := controllerKind

	// Query Prometheus for pods of the specified controller type over the specified window
	promQuery := fmt.Sprintf("max_over_time(kube_pod_owner{owner_kind=\"%s\"}[%s])", promQueryKind, window)
	promURL := fmt.Sprintf("%s/api/v1/query?query=%s", c.baseURL, url.QueryEscape(promQuery))

	promResp, err := c.httpClient.Get(promURL)
	if err != nil {
		return nil, fmt.Errorf("failed to query Prometheus for %s with window %s: %v", controllerKind, window, err)
	}
	defer promResp.Body.Close()

	var promData PrometheusResponse
	if err := json.NewDecoder(promResp.Body).Decode(&promData); err != nil {
		return nil, fmt.Errorf("failed to decode Prometheus response for %s with window %s: %v", controllerKind, window, err)
	}

	promPods := make(map[string]string)
	for _, result := range promData.Data.Result {
		promPods[result.Metric.Pod] = result.Metric.Namespace
	}

	if len(promPods) == 0 {
		return nil, fmt.Errorf("no %s pods found in Prometheus metrics for window %s", controllerKind, window)
	}

	return promPods, nil
}

func (c *Client) ConstructPromQLQueryURL(promQLArgs PrometheusInput) string {

	filterParts := make([]string, 0, len(promQLArgs.Filters))
	for key, value := range promQLArgs.Filters {
		// PromQL label values should be double-quoted.
		// Using a raw string literal (backticks) for the format string is clean.
		filterPart := fmt.Sprintf(`%s="%s"`, key, value)
		filterParts = append(filterParts, filterPart)
	}
	sort.Slice(filterParts, func(i, j int) bool {
		return strings.ToLower(filterParts[i]) < strings.ToLower(filterParts[j])
	})
	filtersString := strings.Join(filterParts, ", ")

	ignoreFilterParts := []string{}
	for key, values := range promQLArgs.IgnoreFilters {
		// not equal to conditions
		for _, value := range values {
			ignoreFilterPart := fmt.Sprintf(`%s!="%s"`, key, value)
			ignoreFilterParts = append(ignoreFilterParts, ignoreFilterPart)
		}
	}
	sort.Slice(ignoreFilterParts, func(i, j int) bool {
		return strings.ToLower(ignoreFilterParts[i]) < strings.ToLower(ignoreFilterParts[j])
	})
	ignoreFiltersString := strings.Join(ignoreFilterParts, ", ")

	allFilters := ""
	if filtersString != "" {
		allFilters = filtersString
		if ignoreFiltersString != "" {
			allFilters = allFilters + ", " + ignoreFiltersString
		}
	}

	var finalPromQLSelector string
	if allFilters == "" {
		finalPromQLSelector = "{}" // Selects all metrics
	} else {
		finalPromQLSelector = "{" + allFilters + "}"
	}

	//promQLQuery := fmt.Sprintf("%s%s offset %s", metric, finalPromQLSelector, window)
	queryWindow := ""
	if promQLArgs.QueryWindow != "" {
		if promQLArgs.QueryResolution != "" {
			queryWindow = fmt.Sprintf("[%s:%s]", promQLArgs.QueryWindow, promQLArgs.QueryResolution)
		} else {
			queryWindow = fmt.Sprintf("[%s]", promQLArgs.QueryWindow)
		}
	}

	promQLQuery := fmt.Sprintf("%s%s%s", promQLArgs.Metric, finalPromQLSelector, queryWindow)

	if promQLArgs.MetricNotEqualTo != "" {
		promQLQuery = fmt.Sprintf("%s != %s", promQLQuery, promQLArgs.MetricNotEqualTo)
	}

	for _, fun := range promQLArgs.Function {
		promQLQuery = fmt.Sprintf("%s(%s)", fun, promQLQuery)
	}

	if len(promQLArgs.AggregateBy) != 0 {
		aggregateWindow := ""
		if promQLArgs.AggregateWindow != "" {
			if promQLArgs.AggregateResolution != "" {
				aggregateWindow = fmt.Sprintf("[%s:%s]", promQLArgs.AggregateWindow, promQLArgs.AggregateResolution)
			} else {
				aggregateWindow = fmt.Sprintf("[%s]", promQLArgs.AggregateWindow)
			}
		}
		aggregateBy := strings.Join(promQLArgs.AggregateBy, ", ")
		promQLQuery = fmt.Sprintf(`%s by (%s)%s`, promQLQuery, aggregateBy, aggregateWindow)
	}

	promURL := fmt.Sprintf("%s/api/v1/query?query=%s", c.baseURL, url.QueryEscape(promQLQuery))

	// Time should be unesca[ed]
	if promQLArgs.Time != nil {
		promURL = fmt.Sprintf("%s&time=%d", promURL, *promQLArgs.Time)
	}

	return promURL
}

func (c *Client) RunPromQLQuery(promQLArgs PrometheusInput) (PrometheusResponse, error) {

	promURL := c.ConstructPromQLQueryURL(promQLArgs)
	promResp, err := c.httpClient.Get(promURL)

	var promData PrometheusResponse

	if err != nil {
		return promData, fmt.Errorf("failed to query Prometheus: %v", err)
	}
	defer promResp.Body.Close()

	if err := json.NewDecoder(promResp.Body).Decode(&promData); err != nil {
		return promData, fmt.Errorf("failed to query Prometheus: %v", err)
	}

	return promData, nil
}

func GetOffsetAdjustedQueryWindow(window string, resolution string) string {

	// This function is specifically designed for window is [0-9]h format and resolution in [0-9]m.
	// Please upgrade this function if you want to support more time ranges or special keywords.
	window_int, _ := utils.ExtractNumericPrefix(window)
	resolution_int, _ := utils.ExtractNumericPrefix(resolution)

	window_offset := strconv.Itoa(int(window_int)*60 + int(resolution_int))
	window_offset_string := fmt.Sprintf("%sm", window_offset)

	return window_offset_string
}<|MERGE_RESOLUTION|>--- conflicted
+++ resolved
@@ -65,13 +65,10 @@
 	Namespace string `json:"namespace"`
 	Container string `json:"container"`
 
-<<<<<<< HEAD
 	PersistentVolume      string `json:"persistentvolume"`
 	PersistentVolumeClaim string `json:"persistentvolumeclaim"`
 	StorageClass 		  string `json:s"storageclass"`
 
-=======
->>>>>>> e97fa60c
 	Node         string `json:"node"`
 	Instance     string `json:"instance"`
 	InstanceType string `json:"instance_type"`
