--- conflicted
+++ resolved
@@ -52,21 +52,13 @@
 		ResultType string `json:"resultType"`
 		Result     []struct {
 			Metric struct {
-<<<<<<< HEAD
 				Pod       string `json:"pod"`
 				PodName   string `json:"pod_name"`
 				Namespace string `json:"namespace"`
 				Container string `json:"container"`
-=======
-				Pod         string    `json:"pod"`
-				Namespace   string    `json:"namespace"`
-				Container   string    `json:"container"`
-        
 				// Load Balancer Specific Costs
 				ServiceName string    `json:"service_name"`
 				IngressIP   string    `json:"ingress_ip"`
-
->>>>>>> 9ea077af
 				// GPU Specific Fields (Optional Result)
 				Device    string `json:"device`
 				ModelName string `json:"modelName`
