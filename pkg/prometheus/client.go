package prometheus

import (
	"encoding/json"
	"fmt"
	"net/http"
	"net/url"
	"os"
	"sort"
	"strconv"
	"strings"
	"time"
)

const (
	// DefaultPrometheusURL is the default URL for the Prometheus server
	DefaultPrometheusURL = "https://demo-prometheus.infra.opencost.io"
	// EnvPrometheusURL is the environment variable name for the Prometheus URL
	EnvPrometheusURL = "PROMETHEUS_URL"
)

// Client represents a Prometheus API client
type Client struct {
	baseURL    string
	httpClient *http.Client
}
type PrometheusInput struct {
	Function            []string
	Metric              string
	Filters             map[string]string
	IgnoreFilters       map[string][]string
	MetricNotEqualTo    string
	MetricEqualTo       string
	QueryWindow         string
	QueryResolution     string
	Offset              string
	AggregateBy         []string
	AggregateWindow     string
	AggregateResolution string
	Time                *int64
}

type DataPoint struct {
	Timestamp float64
	Value     float64
}

// PrometheusResponse represents the response from Prometheus API
type PrometheusResponse struct {
	Status string `json:"status"`
	Data   struct {
		ResultType string `json:"resultType"`
		Result     []struct {
<<<<<<< HEAD
			Metric Metric      `json:"metric"`
=======
			Metric struct {

				Pod          string 	`json:"pod"`
				Namespace    string 	`json:"namespace"`
				Container    string 	`json:"container"`
				Node         string 	`json:"node"`
        
				// Load Balancer Specific Costs
				ServiceName  string 	`json:"service_name"`
				IngressIP    string 	`json:"ingress_ip"`

				// GPU Specific Fields (Optional Result)
				Device       string 	`json:"device`
				ModelName    string 	`json:"modelName`

				UUID         string 	`json:UUID`
				ProviderID   string 	`json:"provider_id"`
				InstanceType string 	`json:"instance_type"`

				// PersistentVolume Specific
				VolumeName   string	`json:"volumename"`
			} `json:"metric"`
>>>>>>> 7c82e173
			Value  DataPoint   `json:"value"`
			Values []DataPoint `json:"values"`
		} `json:"result"`
	} `json:"data"`
}

type Metric struct {
	Pod         string    	`json:"pod"`
	Namespace   string    	`json:"namespace"`
	Container   string    	`json:"container"`
	Node		string		`json:"node"`

	// Load Balancer Specific Costs
	ServiceName string    		`json:"service_name"`
	IngressIP   string    		`json:"ingress_ip"`

	// GPU Specific Fields (Optional Result)
	Device    string 	  		`json:"device`
	ModelName string 	  		`json:"modelName`
	UUID 	  string 	  		`json:"UUID"`

	// PersistentVolume Specific
	VolumeName	string	`json:"volumename"`

	// Labels will capture all fields that start with "label_" from the Prometheus metric.
	// The `label_` prefix will be removed from the key when stored here.
	Labels map[string]string `json:"labels"` // This field will be populated manually

	// UnhandledFields will capture any other fields that are not explicitly defined
	// and do not start with "label_".
	UnhandledFields map[string]string `json:"-"` // Use json:"-" to prevent default unmarshaling
}

// This allows us to parse known fields directly and dynamic 'label_' fields into a map.
func (m *Metric) UnmarshalJSON(data []byte) error {
	// Create a temporary map to hold all raw JSON fields.

	var raw map[string]json.RawMessage
	if err := json.Unmarshal(data, &raw); err != nil {
		return fmt.Errorf("failed to unmarshal raw metric data into map: %w", err)
	}

	m.Labels = make(map[string]string)
	m.UnhandledFields = make(map[string]string)

	// Iterate over all fields found in the JSON payload for "metric"
	for key, value := range raw {
		var strVal string
		// Attempt to unmarshal every value as a string.
		// Prometheus labels are typically strings. If a value is not a string,
		// it's unexpected for a label, so we'll skip it with a warning.
		if err := json.Unmarshal(value, &strVal); err != nil {
			fmt.Printf("Warning: Value for key '%s' is not a string (%T), skipping. Raw: %s\n", key, value, string(value))
			continue // Skip this field if its value cannot be unmarshaled as a string
		}

		// Use a switch statement to handle explicitly defined fields
		switch key {
		case "pod":
			m.Pod = strVal
		case "namespace":
			m.Namespace = strVal
		case "container":
			m.Container = strVal
		case "node":
			m.Node = strVal
		case "service_name":
			m.ServiceName = strVal
		case "ingress_ip":
			m.IngressIP = strVal
		case "device":
			m.Device = strVal
		case "modelName": // Case-sensitive match for "modelName"
			m.ModelName = strVal
		case "UUID": // Case-sensitive match for "UUID"
			m.UUID = strVal
		case "volumename": // Case-sensitive match for "UUID"
			m.VolumeName = strVal
		default:
			// If the key is not one of the explicitly defined fields,
			// check if it starts with "label_"
			if strings.HasPrefix(key, "label_") {
				// Extract the part of the key after "label_"
				newKey := strings.TrimPrefix(key, "label_")
				m.Labels[newKey] = strVal
			} else {
				// If it does not start with "label_" and is not explicitly defined,
				m.UnhandledFields[key] = strVal
			}
		}
	}
	return nil
}

// NewClient creates a new Prometheus client
func NewClient() *Client {
	baseURL := os.Getenv(EnvPrometheusURL)
	if baseURL == "" {
		baseURL = DefaultPrometheusURL
	}

	return &Client{
		baseURL: baseURL,
		httpClient: &http.Client{
			Timeout: 10 * time.Second,
		},
	}
}

// UnmarshalJSON implements the json.Unmarshaler interface for DataPoint.
// This method is called automatically by json.Unmarshal when it encounters a DataPoint.
func (dp *DataPoint) UnmarshalJSON(b []byte) error {
	// We expect the JSON to be an array, e.g., [1751296800, "1"]
	var raw []json.RawMessage
	if err := json.Unmarshal(b, &raw); err != nil {
		return fmt.Errorf("DataPoint: expected JSON array for unmarshaling, got %s: %w", string(b), err)
	}

	// --- Unmarshal the first element as the Timestamp (float64) ---
	if err := json.Unmarshal(raw[0], &dp.Timestamp); err != nil {
		return fmt.Errorf("DataPoint: failed to unmarshal first element (timestamp) to float64 from %s: %w", raw[0], err)
	}

	// --- Unmarshal the second element as the Value (string, then convert to float64) ---
	if len(raw) > 1 {
		var valueStr string
		if err := json.Unmarshal(raw[1], &valueStr); err != nil {
			return fmt.Errorf("DataPoint: failed to unmarshal second element (value) to string from %s: %w", raw[1], err)
		}

		parsedValue, err := strconv.ParseFloat(valueStr, 64)
		if err != nil {
			return fmt.Errorf("DataPoint: failed to parse value string '%s' to float64: %w", valueStr, err)
		}
		dp.Value = parsedValue
	} else {
		// If the value string is missing (e.g., [timestamp]), set Value to its zero value (0.0)
		// or any other default you deem appropriate.
		dp.Value = 0.0
	}

	return nil
}

// GetPodsByController queries Prometheus for pods of a specific controller type
func (c *Client) GetPodsByController(controllerKind string, window string) (map[string]string, error) {
	// For ReplicaSets, we need to query for Deployment-owned pods
	promQueryKind := controllerKind

	// Query Prometheus for pods of the specified controller type over the specified window
	promQuery := fmt.Sprintf("max_over_time(kube_pod_owner{owner_kind=\"%s\"}[%s])", promQueryKind, window)
	promURL := fmt.Sprintf("%s/api/v1/query?query=%s", c.baseURL, url.QueryEscape(promQuery))

	promResp, err := c.httpClient.Get(promURL)
	if err != nil {
		return nil, fmt.Errorf("failed to query Prometheus for %s with window %s: %v", controllerKind, window, err)
	}
	defer promResp.Body.Close()

	var promData PrometheusResponse
	if err := json.NewDecoder(promResp.Body).Decode(&promData); err != nil {
		return nil, fmt.Errorf("failed to decode Prometheus response for %s with window %s: %v", controllerKind, window, err)
	}

	promPods := make(map[string]string)
	for _, result := range promData.Data.Result {
		promPods[result.Metric.Pod] = result.Metric.Namespace
	}

	if len(promPods) == 0 {
		return nil, fmt.Errorf("no %s pods found in Prometheus metrics for window %s", controllerKind, window)
	}

	return promPods, nil
}

func (c *Client) ConstructPromQLQueryURL(promQLArgs PrometheusInput) string {

	filterParts := make([]string, 0, len(promQLArgs.Filters))
	for key, value := range promQLArgs.Filters {
		// PromQL label values should be double-quoted.
		// Using a raw string literal (backticks) for the format string is clean.
		filterPart := fmt.Sprintf(`%s="%s"`, key, value)
		filterParts = append(filterParts, filterPart)
	}
	sort.Slice(filterParts, func(i, j int) bool {
		return strings.ToLower(filterParts[i]) < strings.ToLower(filterParts[j])
	})
	filtersString := strings.Join(filterParts, ", ")

	ignoreFilterParts := []string{}
	for key, values := range promQLArgs.IgnoreFilters {
		// not equal to conditions
		for _, value := range values {
			ignoreFilterPart := fmt.Sprintf(`%s!="%s"`, key, value)
			ignoreFilterParts = append(ignoreFilterParts, ignoreFilterPart)
		}
	}
	sort.Slice(ignoreFilterParts, func(i, j int) bool {
		return strings.ToLower(ignoreFilterParts[i]) < strings.ToLower(ignoreFilterParts[j])
	})
	ignoreFiltersString := strings.Join(ignoreFilterParts, ", ")

	allFilters := ""
	if filtersString != "" {
		allFilters = filtersString
		if ignoreFiltersString != "" {
			allFilters = allFilters + ", " + ignoreFiltersString
		}
	}

	var finalPromQLSelector string
	if allFilters == "" {
		finalPromQLSelector = "{}" // Selects all metrics
	} else {
		finalPromQLSelector = "{" + allFilters + "}"
	}

	//promQLQuery := fmt.Sprintf("%s%s offset %s", metric, finalPromQLSelector, window)
	queryWindow := ""
	if promQLArgs.QueryWindow != "" {
		if promQLArgs.QueryResolution != "" {
			queryWindow = fmt.Sprintf("[%s:%s]", promQLArgs.QueryWindow, promQLArgs.QueryResolution)
		} else {
			queryWindow = fmt.Sprintf("[%s]", promQLArgs.QueryWindow)
		}
	}

	promQLQuery := fmt.Sprintf("%s%s%s", promQLArgs.Metric, finalPromQLSelector, queryWindow)

	if promQLArgs.MetricNotEqualTo != "" {
		promQLQuery = fmt.Sprintf("%s != %s", promQLQuery, promQLArgs.MetricNotEqualTo)
	}

	for _, fun := range promQLArgs.Function {
		promQLQuery = fmt.Sprintf("%s(%s)", fun, promQLQuery)
	}

	if len(promQLArgs.AggregateBy) != 0 {
		aggregateWindow := ""
		if promQLArgs.AggregateWindow != "" {
			if promQLArgs.AggregateResolution != "" {
				aggregateWindow = fmt.Sprintf("[%s:%s]", promQLArgs.AggregateWindow, promQLArgs.AggregateResolution)
			} else {
				aggregateWindow = fmt.Sprintf("[%s]", promQLArgs.AggregateWindow)
			}
		}
		aggregateBy := strings.Join(promQLArgs.AggregateBy, ", ")
		promQLQuery = fmt.Sprintf(`%s by (%s)%s`, promQLQuery, aggregateBy, aggregateWindow)
	}

	promURL := fmt.Sprintf("%s/api/v1/query?query=%s", c.baseURL, url.QueryEscape(promQLQuery))

	// Time should be unesca[ed]
	if promQLArgs.Time != nil {
		promURL = fmt.Sprintf("%s&time=%d", promURL, *promQLArgs.Time)
	}

	return promURL
}

func (c *Client) RunPromQLQuery(promQLArgs PrometheusInput) (PrometheusResponse, error) {

	promURL := c.ConstructPromQLQueryURL(promQLArgs)
	promResp, err := c.httpClient.Get(promURL)

	var promData PrometheusResponse

	if err != nil {
		return promData, fmt.Errorf("failed to query Prometheus: %v", err)
	}
	defer promResp.Body.Close()

	if err := json.NewDecoder(promResp.Body).Decode(&promData); err != nil {
		return promData, fmt.Errorf("failed to query Prometheus: %v", err)
	}

	return promData, nil
}<|MERGE_RESOLUTION|>--- conflicted
+++ resolved
@@ -51,32 +51,7 @@
 	Data   struct {
 		ResultType string `json:"resultType"`
 		Result     []struct {
-<<<<<<< HEAD
 			Metric Metric      `json:"metric"`
-=======
-			Metric struct {
-
-				Pod          string 	`json:"pod"`
-				Namespace    string 	`json:"namespace"`
-				Container    string 	`json:"container"`
-				Node         string 	`json:"node"`
-        
-				// Load Balancer Specific Costs
-				ServiceName  string 	`json:"service_name"`
-				IngressIP    string 	`json:"ingress_ip"`
-
-				// GPU Specific Fields (Optional Result)
-				Device       string 	`json:"device`
-				ModelName    string 	`json:"modelName`
-
-				UUID         string 	`json:UUID`
-				ProviderID   string 	`json:"provider_id"`
-				InstanceType string 	`json:"instance_type"`
-
-				// PersistentVolume Specific
-				VolumeName   string	`json:"volumename"`
-			} `json:"metric"`
->>>>>>> 7c82e173
 			Value  DataPoint   `json:"value"`
 			Values []DataPoint `json:"values"`
 		} `json:"result"`
