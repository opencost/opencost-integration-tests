--- conflicted
+++ resolved
@@ -59,22 +59,15 @@
 }
 
 type Metric struct {
-<<<<<<< HEAD
+
 	Pod       string `json:"pod"`
 	Namespace string `json:"namespace"`
 	Container string `json:"container"`
 	
-    Node          string `json:"node"`
-    Instance      string `json:"instance"`
+  Node          string `json:"node"`
+  Instance      string `json:"instance"`
 	InstanceType  string `json:"instance_type"`
-=======
-	Pod         string    	`json:"pod"`
-	Namespace   string    	`json:"namespace"`
-	Container   string    	`json:"container"`
-  
-	Node		     string		`json:"node"`
-  InstanceType string   `json:"instance_type"`
->>>>>>> fe6a2168
+
 
 	// Load Balancer Specific Costs
 	ServiceName string    		`json:"service_name"`
