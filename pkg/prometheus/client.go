package prometheus

import (
	"encoding/json"
	"fmt"
	"net/http"
	"net/url"
	"os"
	"sort"
	"strconv"
	"strings"
	"time"
)

const (
	// DefaultPrometheusURL is the default URL for the Prometheus server
	DefaultPrometheusURL = "https://demo-prometheus.infra.opencost.io"
	// EnvPrometheusURL is the environment variable name for the Prometheus URL
	EnvPrometheusURL = "PROMETHEUS_URL"
)

// Client represents a Prometheus API client
type Client struct {
	baseURL    string
	httpClient *http.Client
}
type PrometheusInput struct {
	Function            []string
	Metric              string
	Filters             map[string]string
	IgnoreFilters       map[string][]string
	MetricNotEqualTo    string
	MetricEqualTo       string
	QueryWindow         string
	QueryResolution     string
	Offset              string
	AggregateBy         []string
	AggregateWindow     string
	AggregateResolution string
	Time                *int64
}

type DataPoint struct {
	Timestamp float64
	Value     float64
}

// PrometheusResponse represents the response from Prometheus API
type PrometheusResponse struct {
	Status string `json:"status"`
	Data   struct {
		ResultType string `json:"resultType"`
		Result     []struct {
			Metric struct {
<<<<<<< HEAD
<<<<<<< HEAD
=======
>>>>>>> 8e28d442
				Pod       string `json:"pod"`
				PodName   string `json:"pod_name"`
				Namespace string `json:"namespace"`
				Container string `json:"container"`
<<<<<<< HEAD
=======
				Pod         string    `json:"pod"`
				Namespace   string    `json:"namespace"`
				Container   string    `json:"container"`
        
=======
>>>>>>> 8e28d442
				// Load Balancer Specific Costs
				ServiceName string    `json:"service_name"`
				IngressIP   string    `json:"ingress_ip"`
				// GPU Specific Fields (Optional Result)
				Device    string `json:"device`
				ModelName string `json:"modelName`
				UUID 	  string `json:UUID`
>>>>>>> 9ea077afc1f8badd8f02948ddde0884e8dbbb9b9
			} `json:"metric"`
			Value  DataPoint   `json:"value"`
			Values []DataPoint `json:"values"`
		} `json:"result"`
	} `json:"data"`
}

// NewClient creates a new Prometheus client
func NewClient() *Client {
	baseURL := os.Getenv(EnvPrometheusURL)
	if baseURL == "" {
		baseURL = DefaultPrometheusURL
	}

	return &Client{
		baseURL: baseURL,
		httpClient: &http.Client{
			Timeout: 10 * time.Second,
		},
	}
}

// UnmarshalJSON implements the json.Unmarshaler interface for DataPoint.
// This method is called automatically by json.Unmarshal when it encounters a DataPoint.
func (dp *DataPoint) UnmarshalJSON(b []byte) error {
	// We expect the JSON to be an array, e.g., [1751296800, "1"]
	var raw []json.RawMessage
	if err := json.Unmarshal(b, &raw); err != nil {
		return fmt.Errorf("DataPoint: expected JSON array for unmarshaling, got %s: %w", string(b), err)
	}

	// --- Unmarshal the first element as the Timestamp (float64) ---
	if err := json.Unmarshal(raw[0], &dp.Timestamp); err != nil {
		return fmt.Errorf("DataPoint: failed to unmarshal first element (timestamp) to float64 from %s: %w", raw[0], err)
	}

	// --- Unmarshal the second element as the Value (string, then convert to float64) ---
	if len(raw) > 1 {
		var valueStr string
		if err := json.Unmarshal(raw[1], &valueStr); err != nil {
			return fmt.Errorf("DataPoint: failed to unmarshal second element (value) to string from %s: %w", raw[1], err)
		}

		parsedValue, err := strconv.ParseFloat(valueStr, 64)
		if err != nil {
			return fmt.Errorf("DataPoint: failed to parse value string '%s' to float64: %w", valueStr, err)
		}
		dp.Value = parsedValue
	} else {
		// If the value string is missing (e.g., [timestamp]), set Value to its zero value (0.0)
		// or any other default you deem appropriate.
		dp.Value = 0.0
	}

	return nil
}

// GetPodsByController queries Prometheus for pods of a specific controller type
func (c *Client) GetPodsByController(controllerKind string, window string) (map[string]string, error) {
	// For ReplicaSets, we need to query for Deployment-owned pods
	promQueryKind := controllerKind

	// Query Prometheus for pods of the specified controller type over the specified window
	promQuery := fmt.Sprintf("max_over_time(kube_pod_owner{owner_kind=\"%s\"}[%s])", promQueryKind, window)
	promURL := fmt.Sprintf("%s/api/v1/query?query=%s", c.baseURL, url.QueryEscape(promQuery))

	promResp, err := c.httpClient.Get(promURL)
	if err != nil {
		return nil, fmt.Errorf("failed to query Prometheus for %s with window %s: %v", controllerKind, window, err)
	}
	defer promResp.Body.Close()

	var promData PrometheusResponse
	if err := json.NewDecoder(promResp.Body).Decode(&promData); err != nil {
		return nil, fmt.Errorf("failed to decode Prometheus response for %s with window %s: %v", controllerKind, window, err)
	}

	promPods := make(map[string]string)
	for _, result := range promData.Data.Result {
		promPods[result.Metric.Pod] = result.Metric.Namespace
	}

	if len(promPods) == 0 {
		return nil, fmt.Errorf("no %s pods found in Prometheus metrics for window %s", controllerKind, window)
	}

	return promPods, nil
}

func (c *Client) ConstructPromQLQueryURL(promQLArgs PrometheusInput) string {

	filterParts := make([]string, 0, len(promQLArgs.Filters))
	for key, value := range promQLArgs.Filters {
		// PromQL label values should be double-quoted.
		// Using a raw string literal (backticks) for the format string is clean.
		filterPart := fmt.Sprintf(`%s="%s"`, key, value)
		filterParts = append(filterParts, filterPart)
	}
	sort.Slice(filterParts, func(i, j int) bool {
		return strings.ToLower(filterParts[i]) < strings.ToLower(filterParts[j])
	})
	filtersString := strings.Join(filterParts, ", ")

	ignoreFilterParts := []string{}
	for key, values := range promQLArgs.IgnoreFilters {
		// not equal to conditions
		for _, value := range values {
			ignoreFilterPart := fmt.Sprintf(`%s!="%s"`, key, value)
			ignoreFilterParts = append(ignoreFilterParts, ignoreFilterPart)
		}
	}
	sort.Slice(ignoreFilterParts, func(i, j int) bool {
		return strings.ToLower(ignoreFilterParts[i]) < strings.ToLower(ignoreFilterParts[j])
	})
	ignoreFiltersString := strings.Join(ignoreFilterParts, ", ")
	
	allFilters := ""
	if filtersString != "" {
		allFilters = filtersString
		if ignoreFiltersString != "" {
			allFilters = allFilters + ", " + ignoreFiltersString
		}
	}

	var finalPromQLSelector string
	if allFilters == "" {
		finalPromQLSelector = "{}" // Selects all metrics
	} else {
		finalPromQLSelector = "{" + allFilters + "}"
	}

	//promQLQuery := fmt.Sprintf("%s%s offset %s", metric, finalPromQLSelector, window)
	queryWindow := ""
	if promQLArgs.QueryWindow != "" {
		if promQLArgs.QueryResolution != "" {
			queryWindow = fmt.Sprintf("[%s:%s]", promQLArgs.QueryWindow, promQLArgs.QueryResolution)
		} else {
			queryWindow = fmt.Sprintf("[%s]", promQLArgs.QueryWindow)
		}
	}

	promQLQuery := fmt.Sprintf("%s%s%s", promQLArgs.Metric, finalPromQLSelector, queryWindow)

	if promQLArgs.MetricNotEqualTo != "" {
		promQLQuery = fmt.Sprintf("%s != %s", promQLQuery, promQLArgs.MetricNotEqualTo)
	}

	for _, fun := range promQLArgs.Function {
		promQLQuery = fmt.Sprintf("%s(%s)", fun, promQLQuery)
	}

	if len(promQLArgs.AggregateBy) != 0 {
		aggregateWindow := ""
		if promQLArgs.AggregateWindow != "" {
			if promQLArgs.AggregateResolution != "" {
				aggregateWindow = fmt.Sprintf("[%s:%s]", promQLArgs.AggregateWindow, promQLArgs.AggregateResolution)
			} else {
				aggregateWindow = fmt.Sprintf("[%s]", promQLArgs.AggregateWindow)
			}
		}
		aggregateBy := strings.Join(promQLArgs.AggregateBy, ", ")
		promQLQuery = fmt.Sprintf(`%s by (%s)%s`, promQLQuery, aggregateBy, aggregateWindow)
	}

	promURL := fmt.Sprintf("%s/api/v1/query?query=%s", c.baseURL, url.QueryEscape(promQLQuery))

	// Time should be unesca[ed]
	if promQLArgs.Time != nil {
		promURL = fmt.Sprintf("%s&time=%d", promURL, *promQLArgs.Time)
	}

	return promURL
}

func (c *Client) RunPromQLQuery(promQLArgs PrometheusInput) (PrometheusResponse, error) {

	promURL := c.ConstructPromQLQueryURL(promQLArgs)
	promResp, err := c.httpClient.Get(promURL)

	var promData PrometheusResponse

	if err != nil {
		return promData, fmt.Errorf("failed to query Prometheus: %v", err)
	}
	defer promResp.Body.Close()

	if err := json.NewDecoder(promResp.Body).Decode(&promData); err != nil {
		return promData, fmt.Errorf("failed to query Prometheus: %v", err)
	}

	return promData, nil
}<|MERGE_RESOLUTION|>--- conflicted
+++ resolved
@@ -52,22 +52,11 @@
 		ResultType string `json:"resultType"`
 		Result     []struct {
 			Metric struct {
-<<<<<<< HEAD
-<<<<<<< HEAD
-=======
->>>>>>> 8e28d442
+
 				Pod       string `json:"pod"`
 				PodName   string `json:"pod_name"`
 				Namespace string `json:"namespace"`
 				Container string `json:"container"`
-<<<<<<< HEAD
-=======
-				Pod         string    `json:"pod"`
-				Namespace   string    `json:"namespace"`
-				Container   string    `json:"container"`
-        
-=======
->>>>>>> 8e28d442
 				// Load Balancer Specific Costs
 				ServiceName string    `json:"service_name"`
 				IngressIP   string    `json:"ingress_ip"`
@@ -75,7 +64,6 @@
 				Device    string `json:"device`
 				ModelName string `json:"modelName`
 				UUID 	  string `json:UUID`
->>>>>>> 9ea077afc1f8badd8f02948ddde0884e8dbbb9b9
 			} `json:"metric"`
 			Value  DataPoint   `json:"value"`
 			Values []DataPoint `json:"values"`
