package utils

import (
	"math"
<<<<<<< HEAD
	"regexp"
	"strconv"
	"fmt"
=======
	"fmt"
	"strconv"
	"regexp"
>>>>>>> 51233141
)

func AreWithinPercentage(num1, num2, tolerance float64) (bool, float64) {
	// Checks if two numbers are within a certain absolute range of each other.
	if num1 == 0 && num2 == 0 {
		return true, 0
	}

	tolerance = math.Abs(tolerance)
	diff := math.Abs(num1 - num2)
	reference := math.Max(math.Abs(num1), math.Abs(num2))

	diff_percent := (diff / reference) * 100
	
	return (diff <= (reference * tolerance)), diff_percent
}

func ConvertToHours(minutes float64) float64 {
	// Convert Time from Minutes to Hours
	return minutes / 60
}

func RoundUpToTwoDecimals(num float64) float64 {

	temp := num * 100
	roundedTemp := math.Round(temp)
	return roundedTemp / 100
}

<<<<<<< HEAD

=======
>>>>>>> 51233141
// extractNumericPrefix extracts the leading numeric part from a string.
// It handles both integers and floating-point numbers.
func ExtractNumericPrefix(s string) (float64, error) {
	// Regex to match a number at the beginning of the string.
	// `^` asserts position at the start of the string.
	// `\d+` matches one or more digits.
	// `(\.\d+)?` optionally matches a decimal point followed by one or more digits.
	re := regexp.MustCompile(`^(\d+(\.\d+)?)`)
	match := re.FindStringSubmatch(s)

	if len(match) > 1 {
		// The captured numeric string is in the first capturing group (index 1).
		numStr := match[1]
		val, err := strconv.ParseFloat(numStr, 64)
		if err != nil {
			return 0, fmt.Errorf("failed to parse numeric part '%s' to float: %w", numStr, err)
		}
		return val, nil
	}
	return 0, fmt.Errorf("no numeric prefix found in string: '%s'", s)
}<|MERGE_RESOLUTION|>--- conflicted
+++ resolved
@@ -1,67 +1,57 @@
-package utils
-
-import (
-	"math"
-<<<<<<< HEAD
-	"regexp"
-	"strconv"
-	"fmt"
-=======
-	"fmt"
-	"strconv"
-	"regexp"
->>>>>>> 51233141
-)
-
-func AreWithinPercentage(num1, num2, tolerance float64) (bool, float64) {
-	// Checks if two numbers are within a certain absolute range of each other.
-	if num1 == 0 && num2 == 0 {
-		return true, 0
-	}
-
-	tolerance = math.Abs(tolerance)
-	diff := math.Abs(num1 - num2)
-	reference := math.Max(math.Abs(num1), math.Abs(num2))
-
-	diff_percent := (diff / reference) * 100
-	
-	return (diff <= (reference * tolerance)), diff_percent
-}
-
-func ConvertToHours(minutes float64) float64 {
-	// Convert Time from Minutes to Hours
-	return minutes / 60
-}
-
-func RoundUpToTwoDecimals(num float64) float64 {
-
-	temp := num * 100
-	roundedTemp := math.Round(temp)
-	return roundedTemp / 100
-}
-
-<<<<<<< HEAD
-
-=======
->>>>>>> 51233141
-// extractNumericPrefix extracts the leading numeric part from a string.
-// It handles both integers and floating-point numbers.
-func ExtractNumericPrefix(s string) (float64, error) {
-	// Regex to match a number at the beginning of the string.
-	// `^` asserts position at the start of the string.
-	// `\d+` matches one or more digits.
-	// `(\.\d+)?` optionally matches a decimal point followed by one or more digits.
-	re := regexp.MustCompile(`^(\d+(\.\d+)?)`)
-	match := re.FindStringSubmatch(s)
-
-	if len(match) > 1 {
-		// The captured numeric string is in the first capturing group (index 1).
-		numStr := match[1]
-		val, err := strconv.ParseFloat(numStr, 64)
-		if err != nil {
-			return 0, fmt.Errorf("failed to parse numeric part '%s' to float: %w", numStr, err)
-		}
-		return val, nil
-	}
-	return 0, fmt.Errorf("no numeric prefix found in string: '%s'", s)
+package utils
+
+import (
+	"math"
+	"regexp"
+	"strconv"
+	"fmt"
+)
+
+func AreWithinPercentage(num1, num2, tolerance float64) (bool, float64) {
+	// Checks if two numbers are within a certain absolute range of each other.
+	if num1 == 0 && num2 == 0 {
+		return true, 0
+	}
+
+	tolerance = math.Abs(tolerance)
+	diff := math.Abs(num1 - num2)
+	reference := math.Max(math.Abs(num1), math.Abs(num2))
+
+	diff_percent := (diff / reference) * 100
+	
+	return (diff <= (reference * tolerance)), diff_percent
+}
+
+func ConvertToHours(minutes float64) float64 {
+	// Convert Time from Minutes to Hours
+	return minutes / 60
+}
+
+func RoundUpToTwoDecimals(num float64) float64 {
+
+	temp := num * 100
+	roundedTemp := math.Round(temp)
+	return roundedTemp / 100
+}
+
+// extractNumericPrefix extracts the leading numeric part from a string.
+// It handles both integers and floating-point numbers.
+func ExtractNumericPrefix(s string) (float64, error) {
+	// Regex to match a number at the beginning of the string.
+	// `^` asserts position at the start of the string.
+	// `\d+` matches one or more digits.
+	// `(\.\d+)?` optionally matches a decimal point followed by one or more digits.
+	re := regexp.MustCompile(`^(\d+(\.\d+)?)`)
+	match := re.FindStringSubmatch(s)
+
+	if len(match) > 1 {
+		// The captured numeric string is in the first capturing group (index 1).
+		numStr := match[1]
+		val, err := strconv.ParseFloat(numStr, 64)
+		if err != nil {
+			return 0, fmt.Errorf("failed to parse numeric part '%s' to float: %w", numStr, err)
+		}
+		return val, nil
+	}
+	return 0, fmt.Errorf("no numeric prefix found in string: '%s'", s)
 }