--- conflicted
+++ resolved
@@ -27,13 +27,9 @@
 	params := []string{}
 
 	params = append(params, fmt.Sprintf("window=%s", ar.Window))
-<<<<<<< HEAD
-	params = append(params, fmt.Sprintf("filter=assetType:\"%s\"", ar.Filter))
-=======
 	if ar.Filter != "" {
 		params = append(params, fmt.Sprintf("filter=assetType:\"%s\"", ar.Filter))
 	}
->>>>>>> e6bcbc7c
 
 	return fmt.Sprintf("?%s", strings.Join(params, "&"))
 }
