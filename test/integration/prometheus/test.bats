--- conflicted
+++ resolved
@@ -61,7 +61,10 @@
     go test ./test/integration/prometheus/gpu_average_usage_test.go
 }
 
-<<<<<<< HEAD
+@test "prometheus: GPU Info" {
+    go test ./test/integration/prometheus/gpu_info_test.go
+}
+
 # ------------------------------------------------------
 
 
@@ -82,13 +85,6 @@
 @test "prometheus: Network Region Cost" {
     go test ./test/integration/prometheus/network_region_costs_test.go
 }
-
-=======
-@test "prometheus: GPU Info" {
-    go test ./test/integration/prometheus/gpu_info_test.go
-
-}
-
 # ------------------------------------------------------
 
 # ------------------------------------------------------
@@ -96,5 +92,4 @@
 @test "prometheus: Load Balancer Cost" {
     go test ./test/integration/prometheus/load_balancer_costs_test.go
 }
->>>>>>> 9ea077af
 # ------------------------------------------------------