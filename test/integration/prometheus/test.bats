--- conflicted
+++ resolved
@@ -64,19 +64,6 @@
 @test "prometheus: GPU Info" {
     go test ./test/integration/prometheus/gpu_info_test.go
 }
-
-# ------------------------------------------------------
-
-
-# ------------------------------------------------------
-# Network Costs
-@test "prometheus: Network Transfer and Receive Bytes" {
-    go test ./test/integration/prometheus/network_costs_test.go
-}
-
-@test "prometheus: Network Internet Cost" {
-    go test ./test/integration/prometheus/network_internet_costs_test.go
-}
 # ------------------------------------------------------
 
 
@@ -94,18 +81,9 @@
     go test ./test/integration/prometheus/network_zone_costs_test.go
 }
 
-<<<<<<< HEAD
-@test "prometheus: Network Zone Cost" {
-    go test ./test/integration/prometheus/network_zone_costs_test.go
-}
-
 @test "prometheus: Network Region Cost" {
     go test ./test/integration/prometheus/network_region_costs_test.go
 }
-=======
-@test "prometheus: Network Region Cost" {
-    go test ./test/integration/prometheus/network_region_costs_test.go
->>>>>>> 8e28d442
 # ------------------------------------------------------
 
 # ------------------------------------------------------
