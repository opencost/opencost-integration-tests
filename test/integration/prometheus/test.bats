setup() {
    : # nothing to set up
}

teardown() {
    : # nothing to tear down
}

# ------------------------------------------------------
# Prometheus Package 
@test "prometheus: start and end time of a resource" {
    go test ./test/integration/prometheus/prometheus_test.go
}

@test "prometheus: PromQL URL Constructor Test" {
    go test ./test/integration/prometheus/client_test.go
}
# ------------------------------------------------------


# ------------------------------------------------------
# RAM Costs
@test "prometheus: RAMBytes, RAMBytesHours and RAMByteRequestAverage Costs" {
    go test ./test/integration/prometheus/ram_bytehours__ram_request_average_costs_analysis_test.go
}

@test "prometheus: Max RAM Usage Costs" {
    go test ./test/integration/prometheus/ram_maxtime_ground_truth_test.go
}

@test "prometheus: Average RAM Usage Costs" {
    go test ./test/integration/prometheus/ram_average_usage_test.go
}

# ------------------------------------------------------

# ------------------------------------------------------
# CPU Costs
@test "prometheus: CPUCores, CPUCoreHours and CPUCoreRequestAverage Costs" {
    go test ./test/integration/prometheus/cpu_corehours__cpu_request_average_costs_analysis_test.go
}

@test "prometheus: Average CPU Usage Costs" {
    go test ./test/integration/prometheus/cpu_average_usage_test.go
}

# ------------------------------------------------------


# ------------------------------------------------------
# GPU Costs
@test "prometheus: GPUHours and GPURequestAverage Costs" {
    go test ./test/integration/prometheus/gpu__gpu_request_average_costs_analysis_test.go
}

@test "prometheus: Max GPU Usage Costs" {
    go test ./test/integration/prometheus/gpu_maxtime_ground_truth_test.go
}

@test "prometheus: Average GPU Usage Costs" {
    go test ./test/integration/prometheus/gpu_average_usage_test.go
}

# ------------------------------------------------------

# ------------------------------------------------------
# Persistent Volume Costs
    
@test "prometheus: Mounted Persistent Volume Costs" {
    go test ./test/integration/prometheus/pv_bytehours_pv_request_costs_analysis_test.go
}

@test "prometheus: GPU Info" {
    go test ./test/integration/prometheus/gpu_info_test.go
<<<<<<< HEAD
}
# ------------------------------------------------------


# ------------------------------------------------------
# Network Costs
@test "prometheus: Network Transfer and Receive Bytes" {
    go test ./test/integration/prometheus/network_costs_test.go
}

@test "prometheus: Network Internet Cost" {
    go test ./test/integration/prometheus/network_internet_costs_test.go
}

@test "prometheus: Network Zone Cost" {
    go test ./test/integration/prometheus/network_zone_costs_test.go
}

@test "prometheus: Network Region Cost" {
    go test ./test/integration/prometheus/network_region_costs_test.go
=======
}

@test "prometheus: GPU Count" {
    go test ./test/integration/prometheus/gpu_count_test.go
>>>>>>> 8bc232db
}
# ------------------------------------------------------

# ------------------------------------------------------
# Load Balancer Costs
@test "prometheus: Load Balancer Cost" {
    go test ./test/integration/prometheus/load_balancer_costs_test.go
}
# ------------------------------------------------------


# ------------------------------------------------------
# Node Costs
@test "prometheus: Node Hourly Cost" {
    go test ./test/integration/prometheus/node_costs_test.go
}

# ------------------------------------------------------

# ------------------------------------------------------
# UID Verification Tests
@test "prometheus: UID Verification for all k8s objects" {
    go test ./test/integration/prometheus/uid_verification_test.go
}

# ------------------------------------------------------<|MERGE_RESOLUTION|>--- conflicted
+++ resolved
@@ -72,7 +72,6 @@
 
 @test "prometheus: GPU Info" {
     go test ./test/integration/prometheus/gpu_info_test.go
-<<<<<<< HEAD
 }
 # ------------------------------------------------------
 
@@ -93,12 +92,10 @@
 
 @test "prometheus: Network Region Cost" {
     go test ./test/integration/prometheus/network_region_costs_test.go
-=======
 }
 
 @test "prometheus: GPU Count" {
     go test ./test/integration/prometheus/gpu_count_test.go
->>>>>>> 8bc232db
 }
 # ------------------------------------------------------
 
