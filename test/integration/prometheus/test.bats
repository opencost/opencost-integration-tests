setup() {
    : # nothing to set up
}

teardown() {
    : # nothing to tear down
}

# ------------------------------------------------------
# Prometheus Package 
@test "prometheus: start and end time of a resource" {
    go test ./test/integration/prometheus/prometheus_test.go
}

@test "prometheus: PromQL URL Constructor Test" {
    go test ./test/integration/prometheus/client_test.go
}
# ------------------------------------------------------


# ------------------------------------------------------
# RAM Costs
@test "prometheus: RAMBytes, RAMBytesHours and RAMByteRequestAverage Costs" {
    go test ./test/integration/prometheus/ram_bytehours__ram_request_average_costs_analysis_test.go
}

@test "prometheus: Max RAM Usage Costs" {
    go test ./test/integration/prometheus/ram_maxtime_ground_truth_test.go
}

@test "prometheus: Average RAM Usage Costs" {
    go test ./test/integration/prometheus/ram_average_usage_test.go
}

# ------------------------------------------------------

# ------------------------------------------------------
# CPU Costs
@test "prometheus: CPUCores, CPUCoreHours and CPUCoreRequestAverage Costs" {
    go test ./test/integration/prometheus/cpu_corehours__cpu_request_average_costs_analysis_test.go
}

@test "prometheus: Average CPU Usage Costs" {
    go test ./test/integration/prometheus/cpu_average_usage_test.go
}

# ------------------------------------------------------


# ------------------------------------------------------
# GPU Costs
@test "prometheus: GPUHours and GPURequestAverage Costs" {
    go test ./test/integration/prometheus/gpu__gpu_request_average_costs_analysis_test.go
}

@test "prometheus: Max GPU Usage Costs" {
    go test ./test/integration/prometheus/gpu_maxtime_ground_truth_test.go
}

@test "prometheus: Average GPU Usage Costs" {
    go test ./test/integration/prometheus/gpu_average_usage_test.go
}

<<<<<<< HEAD
# ------------------------------------------------------

# ------------------------------------------------------
# Load Balancer Costs
@test "prometheus: Load Balancer Cost" {
    go test ./test/integration/prometheus/load_balancer_costs_test.go
=======
@test "prometheus: GPU Info" {
    go test ./test/integration/prometheus/gpu_info_test.go
>>>>>>> 0f408c8c
}

# ------------------------------------------------------<|MERGE_RESOLUTION|>--- conflicted
+++ resolved
@@ -61,17 +61,16 @@
     go test ./test/integration/prometheus/gpu_average_usage_test.go
 }
 
-<<<<<<< HEAD
+@test "prometheus: GPU Info" {
+    go test ./test/integration/prometheus/gpu_info_test.go
+
+}
+
 # ------------------------------------------------------
 
 # ------------------------------------------------------
 # Load Balancer Costs
 @test "prometheus: Load Balancer Cost" {
     go test ./test/integration/prometheus/load_balancer_costs_test.go
-=======
-@test "prometheus: GPU Info" {
-    go test ./test/integration/prometheus/gpu_info_test.go
->>>>>>> 0f408c8c
 }
-
 # ------------------------------------------------------